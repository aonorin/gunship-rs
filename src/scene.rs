use std::collections::HashMap;
use std::rc::Rc;
use std::cell::{RefCell, Ref, RefMut};
use std::ops::{Deref, DerefMut};
use std::intrinsics;
use std::mem;
use std::raw::TraitObject;
use std::marker::PhantomData;

use bs_audio::AudioSource;

use ecs::{Entity, EntityManager, ComponentManager};
use input::Input;
use component::{TransformManager, CameraManager, MeshManager, LightManager, AudioSourceManager,
                AlarmManager, ColliderManager, bounding_volume};
use resource::ResourceManager;

#[cfg(not(feature = "hotloading"))]
type ManagerId = ::std::any::TypeId;

#[cfg(feature = "hotloading")]
type ManagerId = &'static str;

/// Contains all the data that defines the current state of the world.
///
/// This is passed into systems in System::update(). It can be used access component
/// managers and input.
#[derive(Debug)]
pub struct Scene {
    entity_manager: RefCell<EntityManager>,
    component_managers: HashMap<ManagerId, RefCell<Box<ComponentManager>>>,
    pub input: Input,
    pub audio_source: AudioSource,
    resource_manager: Rc<ResourceManager>,
}

impl Scene {
    pub fn new(resource_manager: &Rc<ResourceManager>, audio_source: AudioSource) -> Scene {
        let mut scene = Scene {
            entity_manager: RefCell::new(EntityManager::new()),
            component_managers: HashMap::new(),
            input: Input::new(),
            audio_source: audio_source,
            resource_manager: resource_manager.clone(),
        };

        scene.register_manager(TransformManager::new());
        scene.register_manager(CameraManager::new());
        scene.register_manager(LightManager::new());
        scene.register_manager(MeshManager::new(resource_manager.clone()));
        scene.register_manager(AudioSourceManager::new(resource_manager.clone()));
        scene.register_manager(AlarmManager::new());
        scene.register_manager(ColliderManager::new());
        scene.register_manager(bounding_volume::BoundingVolumeManager::new());

        scene
    }

    pub fn clone(&self, resource_manager: &Rc<ResourceManager>) -> Scene {
        let mut scene = Scene {
            entity_manager: RefCell::new(self.entity_manager.borrow().clone()),
            component_managers: HashMap::new(),
            input: self.input.clone(),
            audio_source: self.audio_source.clone(),
            resource_manager: resource_manager.clone(),
        };

        // Reload internal component managers.
<<<<<<< HEAD
        scene.register_manager(self.get_manager_by_name::<TransformManager>().clone());
        scene.register_manager(self.get_manager_by_name::<CameraManager>().clone());
        scene.register_manager(self.get_manager_by_name::<LightManager>().clone());
        scene.register_manager(self.get_manager_by_name::<MeshManager>().clone(resource_manager.clone()));
        scene.register_manager(self.get_manager_by_name::<AudioSourceManager>().clone(resource_manager.clone()));
        scene.register_manager(self.get_manager_by_name::<AlarmManager>().clone());
        scene.register_manager(self.get_manager_by_name::<ColliderManager>().clone());
        scene.register_manager(self.get_manager_by_name::<bounding_volume::BoundingVolumeManager>().clone());
=======
        scene.reload_manager::<TransformManager>(self);
        scene.reload_manager::<CameraManager>(self);
        scene.reload_manager::<LightManager>(self);
        scene.reload_manager::<AlarmManager>(self);
        scene.register_manager(self.get_manager::<MeshManager>().clone(resource_manager.clone()));
        scene.register_manager(self.get_manager::<AudioSourceManager>().clone(resource_manager.clone()));
>>>>>>> e377f24d

        scene
    }

    pub fn register_manager<T: ComponentManager>(&mut self, manager: T) {
        let manager_id = manager_id::<T>();
        assert!(!self.component_managers.contains_key(&manager_id),
                "Manager {} with ID {:?} already registered", type_name::<T>(), manager_id);

        self.component_managers.insert(manager_id, RefCell::new(Box::new(manager)));
    }

    pub fn get_manager<T: ComponentManager>(&self) -> ManagerRef<T> {
        let manager_id = manager_id::<T>();
        let manager = self.component_managers
            .get(&manager_id)
            .expect(&format!("Tried to retrieve manager {} with ID {:?} but none exists", type_name::<T>(), manager_id));

        ManagerRef {
            manager: manager.borrow(),
            _phantom: PhantomData,
        }
    }

    pub fn get_manager_mut<T: ComponentManager>(&self) -> ManagerRefMut<T> {
        let manager_id = manager_id::<T>();
        let manager = self.component_managers
            .get(&manager_id)
            .expect(&format!("Tried to retrieve manager {} with ID {:?} but none exists", type_name::<T>(), manager_id));

        ManagerRefMut {
            manager: manager.borrow_mut(),
            _phantom: PhantomData,
        }
    }

    pub fn reload_manager<T: ComponentManager + Clone>(&mut self, old_scene: &Scene) {
        self.register_manager(old_scene.get_manager::<T>().clone());
    }

    pub fn create_entity(&self) -> Entity {
        self.entity_manager.borrow_mut().create()
    }

    pub fn resource_manager(&self) -> &ResourceManager {
        &*self.resource_manager
    }

    /// Instantiates an instance of the model in the scene, returning the root entity.
    pub fn instantiate_model(&self, resource: &str) -> Entity {
        self.resource_manager.clone().instantiate_model(resource, self).unwrap()
    }

    pub fn destroy_entity(&self, entity: Entity) {
        for (_, manager) in self.component_managers.iter() {
            manager.borrow_mut().destroy_all(entity);
        }

        self.entity_manager.borrow_mut().destroy(entity);
    }

    pub fn destroy_marked(&self) {
        for (_, manager) in self.component_managers.iter() {
            manager.borrow_mut().destroy_marked();
        }
    }
}

#[cfg(not(feature = "hotloading"))]
fn manager_id<T: ComponentManager>() -> ManagerId {
    ::std::any::TypeId::of::<T>()
}

#[cfg(feature = "hotloading")]
fn manager_id<T: ComponentManager>() -> ManagerId {
    let full_name = type_name::<T>();

    // Find first occurrence of '<' character since we know the start of the proper name has to
    // be before that.
    let sub_str = match full_name.find("<") {
        Some(index) => &full_name[0..index],
        None => full_name ,
    };

    let slice_index = match sub_str.rfind("::") {
        Some(last_index) => last_index + 2,
        None => 0,
    };

    &full_name[slice_index..]
}

fn type_name<T>() -> &'static str {
    unsafe {
        intrinsics::type_name::<T>()
    }
}

pub struct ManagerRef<'a, T: ComponentManager> {
    manager: Ref<'a, Box<ComponentManager>>,
    _phantom: PhantomData<T>,
}

impl<'a, T: ComponentManager> Deref for ManagerRef<'a, T> {
    type Target = T;

    fn deref<'b>(&'b self) -> &'b T {
        unsafe { downcast_manager(self.manager.deref().deref()) }
    }
}

pub struct ManagerRefMut<'a, T: ComponentManager> {
    manager: RefMut<'a, Box<ComponentManager>>,
    _phantom: PhantomData<T>,
}

impl<'a, T: ComponentManager> Deref for ManagerRefMut<'a, T> {
    type Target = T;

    fn deref<'b>(&'b self) -> &'b T {
        unsafe { downcast_manager(self.manager.deref().deref()) }
    }
}

impl<'a, T: ComponentManager> DerefMut for ManagerRefMut<'a, T> {
    fn deref_mut<'b>(&'b mut self) -> &'b mut T {
        let manager = self.manager.deref_mut().deref_mut();
        unsafe { downcast_manager_mut(manager) }
    }
}

/// Performs an unchecked downcast from the `ComponentManager` trait object to the concrete type.
unsafe fn downcast_manager<'a, T: ComponentManager>(manager: &'a ComponentManager) -> &'a T {
    // Get the raw representation of the trait object.
    let to: TraitObject = mem::transmute(manager);

    // Extract the data pointer.
    mem::transmute(to.data)
}

unsafe fn downcast_manager_mut<'a, T: ComponentManager>(manager: &'a mut ComponentManager) -> &'a mut T {
    // Get the raw representation of the trait object.
    let to: TraitObject = mem::transmute(manager);

    // Extract the data pointer.
    mem::transmute(to.data)
}<|MERGE_RESOLUTION|>--- conflicted
+++ resolved
@@ -66,23 +66,14 @@
         };
 
         // Reload internal component managers.
-<<<<<<< HEAD
-        scene.register_manager(self.get_manager_by_name::<TransformManager>().clone());
-        scene.register_manager(self.get_manager_by_name::<CameraManager>().clone());
-        scene.register_manager(self.get_manager_by_name::<LightManager>().clone());
-        scene.register_manager(self.get_manager_by_name::<MeshManager>().clone(resource_manager.clone()));
-        scene.register_manager(self.get_manager_by_name::<AudioSourceManager>().clone(resource_manager.clone()));
-        scene.register_manager(self.get_manager_by_name::<AlarmManager>().clone());
-        scene.register_manager(self.get_manager_by_name::<ColliderManager>().clone());
-        scene.register_manager(self.get_manager_by_name::<bounding_volume::BoundingVolumeManager>().clone());
-=======
         scene.reload_manager::<TransformManager>(self);
         scene.reload_manager::<CameraManager>(self);
         scene.reload_manager::<LightManager>(self);
         scene.reload_manager::<AlarmManager>(self);
+        scene.reload_manager::<ColliderManager>(self);
+        scene.reload_manager::<bounding_volume::BoundingVolumeManager>(self);
         scene.register_manager(self.get_manager::<MeshManager>().clone(resource_manager.clone()));
         scene.register_manager(self.get_manager::<AudioSourceManager>().clone(resource_manager.clone()));
->>>>>>> e377f24d
 
         scene
     }
